package docker

import (
	"bufio"
	"encoding/json"
	"errors"
	"fmt"
	"github.com/dotcloud/docker/archive"
	"github.com/dotcloud/docker/auth"
	"github.com/dotcloud/docker/engine"
	"github.com/dotcloud/docker/graphdb"
	"github.com/dotcloud/docker/registry"
	"github.com/dotcloud/docker/utils"
	"io"
	"io/ioutil"
	"log"
	"net/http"
	"net/url"
	"os"
	"os/exec"
	"os/signal"
	"path"
	"path/filepath"
	"runtime"
	"strings"
	"sync"
	"syscall"
	"time"
)

func (srv *Server) Close() error {
	return srv.runtime.Close()
}

func init() {
	engine.Register("initapi", jobInitApi)
}

// jobInitApi runs the remote api server `srv` as a daemon,
// Only one api server can run at the same time - this is enforced by a pidfile.
// The signals SIGINT, SIGKILL and SIGTERM are intercepted for cleanup.
func jobInitApi(job *engine.Job) string {
	job.Logf("Creating server")
	srv, err := NewServer(job.Eng, ConfigFromJob(job))
	if err != nil {
		return err.Error()
	}
	if srv.runtime.config.Pidfile != "" {
		job.Logf("Creating pidfile")
		if err := utils.CreatePidFile(srv.runtime.config.Pidfile); err != nil {
			log.Fatal(err)
		}
	}
	job.Logf("Setting up signal traps")
	c := make(chan os.Signal, 1)
	signal.Notify(c, os.Interrupt, os.Kill, os.Signal(syscall.SIGTERM))
	go func() {
		sig := <-c
		log.Printf("Received signal '%v', exiting\n", sig)
		utils.RemovePidFile(srv.runtime.config.Pidfile)
		srv.Close()
		os.Exit(0)
	}()
	job.Eng.Hack_SetGlobalVar("httpapi.server", srv)
	job.Eng.Hack_SetGlobalVar("httpapi.runtime", srv.runtime)
	job.Eng.Hack_SetGlobalVar("httpapi.bridgeIP", srv.runtime.networkManager.bridgeNetwork.IP)
	if err := job.Eng.Register("create", srv.ContainerCreate); err != nil {
		return err.Error()
	}
	if err := job.Eng.Register("start", srv.ContainerStart); err != nil {
		return err.Error()
	}
	if err := job.Eng.Register("serveapi", srv.ListenAndServe); err != nil {
		return err.Error()
	}
	return "0"
}

func (srv *Server) ListenAndServe(job *engine.Job) string {
	protoAddrs := job.Args
	chErrors := make(chan error, len(protoAddrs))
	for _, protoAddr := range protoAddrs {
		protoAddrParts := strings.SplitN(protoAddr, "://", 2)
		switch protoAddrParts[0] {
		case "unix":
			if err := syscall.Unlink(protoAddrParts[1]); err != nil && !os.IsNotExist(err) {
				log.Fatal(err)
			}
		case "tcp":
			if !strings.HasPrefix(protoAddrParts[1], "127.0.0.1") {
				log.Println("/!\\ DON'T BIND ON ANOTHER IP ADDRESS THAN 127.0.0.1 IF YOU DON'T KNOW WHAT YOU'RE DOING /!\\")
			}
		default:
			return "Invalid protocol format."
		}
		go func() {
			// FIXME: merge Server.ListenAndServe with ListenAndServe
			chErrors <- ListenAndServe(protoAddrParts[0], protoAddrParts[1], srv, job.GetenvBool("Logging"))
		}()
	}
	for i := 0; i < len(protoAddrs); i += 1 {
		err := <-chErrors
		if err != nil {
			return err.Error()
		}
	}
	return "0"
}

func (srv *Server) DockerVersion() APIVersion {
	return APIVersion{
		Version:   VERSION,
		GitCommit: GITCOMMIT,
		GoVersion: runtime.Version(),
	}
}

// simpleVersionInfo is a simple implementation of
// the interface VersionInfo, which is used
// to provide version information for some product,
// component, etc. It stores the product name and the version
// in string and returns them on calls to Name() and Version().
type simpleVersionInfo struct {
	name    string
	version string
}

func (v *simpleVersionInfo) Name() string {
	return v.name
}

func (v *simpleVersionInfo) Version() string {
	return v.version
}

// versionCheckers() returns version informations of:
// docker, go, git-commit (of the docker) and the host's kernel.
//
// Such information will be used on call to NewRegistry().
func (srv *Server) versionInfos() []utils.VersionInfo {
	v := srv.DockerVersion()
	ret := append(make([]utils.VersionInfo, 0, 4), &simpleVersionInfo{"docker", v.Version})

	if len(v.GoVersion) > 0 {
		ret = append(ret, &simpleVersionInfo{"go", v.GoVersion})
	}
	if len(v.GitCommit) > 0 {
		ret = append(ret, &simpleVersionInfo{"git-commit", v.GitCommit})
	}
	if kernelVersion, err := utils.GetKernelVersion(); err == nil {
		ret = append(ret, &simpleVersionInfo{"kernel", kernelVersion.String()})
	}

	return ret
}

// ContainerKill send signal to the container
// If no signal is given (sig 0), then Kill with SIGKILL and wait
// for the container to exit.
// If a signal is given, then just send it to the container and return.
func (srv *Server) ContainerKill(name string, sig int) error {
	if container := srv.runtime.Get(name); container != nil {
		// If no signal is passed, perform regular Kill (SIGKILL + wait())
		if sig == 0 {
			if err := container.Kill(); err != nil {
				return fmt.Errorf("Cannot kill container %s: %s", name, err)
			}
			srv.LogEvent("kill", container.ID, srv.runtime.repositories.ImageName(container.Image))
		} else {
			// Otherwise, just send the requested signal
			if err := container.kill(sig); err != nil {
				return fmt.Errorf("Cannot kill container %s: %s", name, err)
			}
			// FIXME: Add event for signals
		}
	} else {
		return fmt.Errorf("No such container: %s", name)
	}
	return nil
}

func (srv *Server) ContainerExport(name string, out io.Writer) error {
	if container := srv.runtime.Get(name); container != nil {

		data, err := container.Export()
		if err != nil {
			return err
		}

		// Stream the entire contents of the container (basically a volatile snapshot)
		if _, err := io.Copy(out, data); err != nil {
			return err
		}
		srv.LogEvent("export", container.ID, srv.runtime.repositories.ImageName(container.Image))
		return nil
	}
	return fmt.Errorf("No such container: %s", name)
}

// ImageExport exports all images with the given tag. All versions
// containing the same tag are exported. The resulting output is an
// uncompressed tar ball.
// name is the set of tags to export.
// out is the writer where the images are written to.
func (srv *Server) ImageExport(name string, out io.Writer) error {
	// get image json
	tempdir, err := ioutil.TempDir("", "docker-export-")
	if err != nil {
		return err
	}
	defer os.RemoveAll(tempdir)

	utils.Debugf("Serializing %s", name)

	rootRepo := srv.runtime.repositories.Repositories[name]
	for _, rootImage := range rootRepo {
		image, _ := srv.ImageInspect(rootImage)
		for i := image; i != nil; {
			// temporary directory
			tmpImageDir := path.Join(tempdir, i.ID)
			if err := os.Mkdir(tmpImageDir, os.ModeDir); err != nil {
				return err
			}
			defer os.RemoveAll(tmpImageDir)

			var version = "1.0"
			var versionBuf = []byte(version)

			if err := ioutil.WriteFile(path.Join(tmpImageDir, "VERSION"), versionBuf, os.ModeAppend); err != nil {
				return err
			}

			// serialize json
			b, err := json.Marshal(i)
			if err != nil {
				return err
			}
			if err := ioutil.WriteFile(path.Join(tmpImageDir, "json"), b, os.ModeAppend); err != nil {
				return err
			}

			// serialize filesystem
			fs, err := archive.Tar(path.Join(srv.runtime.graph.Root, i.ID, "layer"), archive.Uncompressed)
			if err != nil {
				return err
			}

			fsTar, err := os.Create(path.Join(tmpImageDir, "layer.tar"))
			if err != nil {
				return err
			}
			if _, err = io.Copy(fsTar, fs); err != nil {
				return err
			}
			fsTar.Close()

			// find parent
			if i.Parent != "" {
				i, err = srv.ImageInspect(i.Parent)
				if err != nil {
					return err
				}
			} else {
				i = nil
			}
		}
	}

	// write repositories
	rootRepoMap := map[string]Repository{}
	rootRepoMap[name] = rootRepo
	rootRepoJson, _ := json.Marshal(rootRepoMap)

	if err := ioutil.WriteFile(path.Join(tempdir, "repositories"), rootRepoJson, os.ModeAppend); err != nil {
		return err
	}

	fs, err := archive.Tar(tempdir, archive.Uncompressed)
	if err != nil {
		return err
	}

	if _, err := io.Copy(out, fs); err != nil {
		return err
	}
	return nil
}

// Loads a set of images into the repository. This is the complementary of ImageExport.
// The input stream is an uncompressed tar ball containing images and metadata.
func (srv *Server) ImageLoad(in io.Reader) error {
	tmpImageDir, err := ioutil.TempDir("", "docker-import-")
	if err != nil {
		return err
	}
	defer os.RemoveAll(tmpImageDir)

	var (
		repoTarFile = path.Join(tmpImageDir, "repo.tar")
		repoDir     = path.Join(tmpImageDir, "repo")
	)

	tarFile, err := os.Create(repoTarFile)
	if err != nil {
		return err
	}
	if _, err := io.Copy(tarFile, in); err != nil {
		return err
	}
	tarFile.Close()

	repoFile, err := os.Open(repoTarFile)
	if err != nil {
		return err
	}
	if err := os.Mkdir(repoDir, os.ModeDir); err != nil {
		return err
	}
	if err := archive.Untar(repoFile, repoDir); err != nil {
		return err
	}
	repositoriesJson, err := ioutil.ReadFile(path.Join(tmpImageDir, "repo", "repositories"))
	if err != nil {
		return err
	}
	repositories := map[string]Repository{}
	if err := json.Unmarshal(repositoriesJson, &repositories); err != nil {
		return err
	}

	for imageName, tagMap := range repositories {
		for tag, address := range tagMap {
			if err := srv.recursiveLoad(address, tmpImageDir); err != nil {
				return err
			}
			if err := srv.runtime.repositories.Set(imageName, tag, address, true); err != nil {
				return err
			}
		}
	}
	return nil
}

func (srv *Server) recursiveLoad(address, tmpImageDir string) error {
	if _, err := srv.ImageInspect(address); err != nil {
		utils.Debugf("Loading %s", address)

		imageJson, err := ioutil.ReadFile(path.Join(tmpImageDir, "repo", address, "json"))
		if err != nil {
			return err
			utils.Debugf("Error reading json", err)
		}

		layer, err := os.Open(path.Join(tmpImageDir, "repo", address, "layer.tar"))
		if err != nil {
			utils.Debugf("Error reading embedded tar", err)
			return err
		}
		img, err := NewImgJSON(imageJson)
		if err != nil {
			utils.Debugf("Error unmarshalling json", err)
			return err
		}
		if img.Parent != "" {
			if !srv.runtime.graph.Exists(img.Parent) {
				if err := srv.recursiveLoad(img.Parent, tmpImageDir); err != nil {
					return err
				}
			}
		}
		if err := srv.runtime.graph.Register(imageJson, layer, img); err != nil {
			return err
		}
	}
	utils.Debugf("Completed processing %s", address)
	return nil
}

func (srv *Server) ImagesSearch(term string) ([]registry.SearchResult, error) {
	r, err := registry.NewRegistry(srv.runtime.config.Root, nil, srv.HTTPRequestFactory(nil))
	if err != nil {
		return nil, err
	}
	results, err := r.SearchRepositories(term)
	if err != nil {
		return nil, err
	}
	return results.Results, nil
}

func (srv *Server) ImageInsert(name, url, path string, out io.Writer, sf *utils.StreamFormatter) error {
	out = utils.NewWriteFlusher(out)
	img, err := srv.runtime.repositories.LookupImage(name)
	if err != nil {
		return err
	}

	file, err := utils.Download(url, out)
	if err != nil {
		return err
	}
	defer file.Body.Close()

	config, _, _, err := ParseRun([]string{img.ID, "echo", "insert", url, path}, srv.runtime.capabilities)
	if err != nil {
		return err
	}

	c, _, err := srv.runtime.Create(config, "")
	if err != nil {
		return err
	}

	if err := c.Inject(utils.ProgressReader(file.Body, int(file.ContentLength), out, sf.FormatProgress("", "Downloading", "%8v/%v (%v)"), sf, false), path); err != nil {
		return err
	}
	// FIXME: Handle custom repo, tag comment, author
	img, err = srv.runtime.Commit(c, "", "", img.Comment, img.Author, nil)
	if err != nil {
		return err
	}
	out.Write(sf.FormatStatus(img.ID, ""))
	return nil
}

func (srv *Server) ImagesViz(out io.Writer) error {
	images, _ := srv.runtime.graph.Map()
	if images == nil {
		return nil
	}
	out.Write([]byte("digraph docker {\n"))

	var (
		parentImage *Image
		err         error
	)
	for _, image := range images {
		parentImage, err = image.GetParent()
		if err != nil {
			return fmt.Errorf("Error while getting parent image: %v", err)
		}
		if parentImage != nil {
			out.Write([]byte(" \"" + parentImage.ID + "\" -> \"" + image.ID + "\"\n"))
		} else {
			out.Write([]byte(" base -> \"" + image.ID + "\" [style=invis]\n"))
		}
	}

	reporefs := make(map[string][]string)

	for name, repository := range srv.runtime.repositories.Repositories {
		for tag, id := range repository {
			reporefs[utils.TruncateID(id)] = append(reporefs[utils.TruncateID(id)], fmt.Sprintf("%s:%s", name, tag))
		}
	}

	for id, repos := range reporefs {
		out.Write([]byte(" \"" + id + "\" [label=\"" + id + "\\n" + strings.Join(repos, "\\n") + "\",shape=box,fillcolor=\"paleturquoise\",style=\"filled,rounded\"];\n"))
	}
	out.Write([]byte(" base [style=invisible]\n}\n"))
	return nil
}

func (srv *Server) Images(all bool, filter string) ([]APIImages, error) {
	var (
		allImages map[string]*Image
		err       error
	)
	if all {
		allImages, err = srv.runtime.graph.Map()
	} else {
		allImages, err = srv.runtime.graph.Heads()
	}
	if err != nil {
		return nil, err
	}
	lookup := make(map[string]APIImages)
	for name, repository := range srv.runtime.repositories.Repositories {
		if filter != "" {
			if match, _ := path.Match(filter, name); !match {
				continue
			}
		}
		for tag, id := range repository {
			image, err := srv.runtime.graph.Get(id)
			if err != nil {
				log.Printf("Warning: couldn't load %s from %s/%s: %s", id, name, tag, err)
				continue
			}

			if out, exists := lookup[id]; exists {
				out.RepoTags = append(out.RepoTags, fmt.Sprintf("%s:%s", name, tag))

				lookup[id] = out
			} else {
				var out APIImages

				delete(allImages, id)

				out.ParentId = image.Parent
				out.RepoTags = []string{fmt.Sprintf("%s:%s", name, tag)}
				out.ID = image.ID
				out.Created = image.Created.Unix()
				out.Size = image.Size
				out.VirtualSize = image.getParentsSize(0) + image.Size

				lookup[id] = out
			}

		}
	}

	outs := make([]APIImages, 0, len(lookup))
	for _, value := range lookup {
		outs = append(outs, value)
	}

	// Display images which aren't part of a repository/tag
	if filter == "" {
		for _, image := range allImages {
			var out APIImages
			out.ID = image.ID
			out.ParentId = image.Parent
			out.RepoTags = []string{"<none>:<none>"}
			out.Created = image.Created.Unix()
			out.Size = image.Size
			out.VirtualSize = image.getParentsSize(0) + image.Size
			outs = append(outs, out)
		}
	}

	sortImagesByCreationAndTag(outs)
	return outs, nil
}

func (srv *Server) DockerInfo() *APIInfo {
	images, _ := srv.runtime.graph.Map()
	var imgcount int
	if images == nil {
		imgcount = 0
	} else {
		imgcount = len(images)
	}
	lxcVersion := ""
	if output, err := exec.Command("lxc-version").CombinedOutput(); err == nil {
		outputStr := string(output)
		if len(strings.SplitN(outputStr, ":", 2)) == 2 {
			lxcVersion = strings.TrimSpace(strings.SplitN(string(output), ":", 2)[1])
		}
	}
	kernelVersion := "<unknown>"
	if kv, err := utils.GetKernelVersion(); err == nil {
		kernelVersion = kv.String()
	}

	return &APIInfo{
		Containers:         len(srv.runtime.List()),
		Images:             imgcount,
		Driver:             srv.runtime.driver.String(),
		DriverStatus:       srv.runtime.driver.Status(),
		MemoryLimit:        srv.runtime.capabilities.MemoryLimit,
		SwapLimit:          srv.runtime.capabilities.SwapLimit,
		IPv4Forwarding:     !srv.runtime.capabilities.IPv4ForwardingDisabled,
		Debug:              os.Getenv("DEBUG") != "",
		NFd:                utils.GetTotalUsedFds(),
		NGoroutines:        runtime.NumGoroutine(),
		LXCVersion:         lxcVersion,
		NEventsListener:    len(srv.events),
		KernelVersion:      kernelVersion,
		IndexServerAddress: auth.IndexServerAddress(),
	}
}

func (srv *Server) ImageHistory(name string) ([]APIHistory, error) {
	image, err := srv.runtime.repositories.LookupImage(name)
	if err != nil {
		return nil, err
	}

	lookupMap := make(map[string][]string)
	for name, repository := range srv.runtime.repositories.Repositories {
		for tag, id := range repository {
			// If the ID already has a reverse lookup, do not update it unless for "latest"
			if _, exists := lookupMap[id]; !exists {
				lookupMap[id] = []string{}
			}
			lookupMap[id] = append(lookupMap[id], name+":"+tag)
		}
	}

	outs := []APIHistory{} //produce [] when empty instead of 'null'
	err = image.WalkHistory(func(img *Image) error {
		var out APIHistory
		out.ID = img.ID
		out.Created = img.Created.Unix()
		out.CreatedBy = strings.Join(img.ContainerConfig.Cmd, " ")
		out.Tags = lookupMap[img.ID]
		out.Size = img.Size
		outs = append(outs, out)
		return nil
	})
	return outs, nil

}

func (srv *Server) ContainerTop(name, psArgs string) (*APITop, error) {
	if container := srv.runtime.Get(name); container != nil {
		output, err := exec.Command("lxc-ps", "--name", container.ID, "--", psArgs).CombinedOutput()
		if err != nil {
			return nil, fmt.Errorf("lxc-ps: %s (%s)", err, output)
		}
		procs := APITop{}
		for i, line := range strings.Split(string(output), "\n") {
			if len(line) == 0 {
				continue
			}
			words := []string{}
			scanner := bufio.NewScanner(strings.NewReader(line))
			scanner.Split(bufio.ScanWords)
			if !scanner.Scan() {
				return nil, fmt.Errorf("Wrong output using lxc-ps")
			}
			// no scanner.Text because we skip container id
			for scanner.Scan() {
				if i != 0 && len(words) == len(procs.Titles) {
					words[len(words)-1] = fmt.Sprintf("%s %s", words[len(words)-1], scanner.Text())
				} else {
					words = append(words, scanner.Text())
				}
			}
			if i == 0 {
				procs.Titles = words
			} else {
				procs.Processes = append(procs.Processes, words)
			}
		}
		return &procs, nil

	}
	return nil, fmt.Errorf("No such container: %s", name)
}

func (srv *Server) ContainerChanges(name string) ([]archive.Change, error) {
	if container := srv.runtime.Get(name); container != nil {
		return container.Changes()
	}
	return nil, fmt.Errorf("No such container: %s", name)
}

func (srv *Server) Containers(all, size bool, n int, since, before string) []APIContainers {
	var foundBefore bool
	var displayed int
	out := []APIContainers{}

	names := map[string][]string{}
	srv.runtime.containerGraph.Walk("/", func(p string, e *gograph.Entity) error {
		names[e.ID()] = append(names[e.ID()], p)
		return nil
	}, -1)

	for _, container := range srv.runtime.List() {
		if !container.State.Running && !all && n == -1 && since == "" && before == "" {
			continue
		}
		if before != "" {
			if container.ID == before || utils.TruncateID(container.ID) == before {
				foundBefore = true
				continue
			}
			if !foundBefore {
				continue
			}
		}
		if displayed == n {
			break
		}
		if container.ID == since || utils.TruncateID(container.ID) == since {
			break
		}
		displayed++
		c := createAPIContainer(names[container.ID], container, size, srv.runtime)
		out = append(out, c)
	}
	return out
}

func createAPIContainer(names []string, container *Container, size bool, runtime *Runtime) APIContainers {
	c := APIContainers{
		ID: container.ID,
	}
<<<<<<< HEAD
	names := []string{}
	runtime.containerGraph.Walk("/", func(p string, e *graphdb.Entity) error {
		if e.ID() == container.ID {
			names = append(names, p)
		}
		return nil
	}, -1)
=======
>>>>>>> b4f7078a
	c.Names = names
	c.Image = runtime.repositories.ImageName(container.Image)
	c.Command = fmt.Sprintf("%s %s", container.Path, strings.Join(container.Args, " "))
	c.Created = container.Created.Unix()
	c.Status = container.State.String()
	c.Ports = container.NetworkSettings.PortMappingAPI()
	if size {
		c.SizeRw, c.SizeRootFs = container.GetSize()
	}
	return c
}
func (srv *Server) ContainerCommit(name, repo, tag, author, comment string, config *Config) (string, error) {
	container := srv.runtime.Get(name)
	if container == nil {
		return "", fmt.Errorf("No such container: %s", name)
	}
	img, err := srv.runtime.Commit(container, repo, tag, comment, author, config)
	if err != nil {
		return "", err
	}
	return img.ID, err
}

// FIXME: this should be called ImageTag
func (srv *Server) ContainerTag(name, repo, tag string, force bool) error {
	if err := srv.runtime.repositories.Set(repo, tag, name, force); err != nil {
		return err
	}
	return nil
}

func (srv *Server) pullImage(r *registry.Registry, out io.Writer, imgID, endpoint string, token []string, sf *utils.StreamFormatter) error {
	history, err := r.GetRemoteHistory(imgID, endpoint, token)
	if err != nil {
		return err
	}
	out.Write(sf.FormatProgress(utils.TruncateID(imgID), "Pulling", "dependend layers"))
	// FIXME: Try to stream the images?
	// FIXME: Launch the getRemoteImage() in goroutines

	for i := len(history) - 1; i >= 0; i-- {
		id := history[i]

		// ensure no two downloads of the same layer happen at the same time
		if err := srv.poolAdd("pull", "layer:"+id); err != nil {
			utils.Errorf("Image (id: %s) pull is already running, skipping: %v", id, err)
			return nil
		}
		defer srv.poolRemove("pull", "layer:"+id)

		if !srv.runtime.graph.Exists(id) {
			out.Write(sf.FormatProgress(utils.TruncateID(id), "Pulling", "metadata"))
			imgJSON, imgSize, err := r.GetRemoteImageJSON(id, endpoint, token)
			if err != nil {
				out.Write(sf.FormatProgress(utils.TruncateID(id), "Error", "pulling dependend layers"))
				// FIXME: Keep going in case of error?
				return err
			}
			img, err := NewImgJSON(imgJSON)
			if err != nil {
				out.Write(sf.FormatProgress(utils.TruncateID(id), "Error", "pulling dependend layers"))
				return fmt.Errorf("Failed to parse json: %s", err)
			}

			// Get the layer
			out.Write(sf.FormatProgress(utils.TruncateID(id), "Pulling", "fs layer"))
			layer, err := r.GetRemoteImageLayer(img.ID, endpoint, token)
			if err != nil {
				out.Write(sf.FormatProgress(utils.TruncateID(id), "Error", "pulling dependend layers"))
				return err
			}
			defer layer.Close()
			if err := srv.runtime.graph.Register(imgJSON, utils.ProgressReader(layer, imgSize, out, sf.FormatProgress(utils.TruncateID(id), "Downloading", "%8v/%v (%v)"), sf, false), img); err != nil {
				out.Write(sf.FormatProgress(utils.TruncateID(id), "Error", "downloading dependend layers"))
				return err
			}
		}
		out.Write(sf.FormatProgress(utils.TruncateID(id), "Download", "complete"))

	}
	return nil
}

func (srv *Server) pullRepository(r *registry.Registry, out io.Writer, localName, remoteName, askedTag, indexEp string, sf *utils.StreamFormatter, parallel bool) error {
	out.Write(sf.FormatStatus("", "Pulling repository %s", localName))

	repoData, err := r.GetRepositoryData(indexEp, remoteName)
	if err != nil {
		return err
	}

	utils.Debugf("Retrieving the tag list")
	tagsList, err := r.GetRemoteTags(repoData.Endpoints, remoteName, repoData.Tokens)
	if err != nil {
		utils.Errorf("%v", err)
		return err
	}

	for tag, id := range tagsList {
		repoData.ImgList[id] = &registry.ImgData{
			ID:       id,
			Tag:      tag,
			Checksum: "",
		}
	}

	utils.Debugf("Registering tags")
	// If no tag has been specified, pull them all
	if askedTag == "" {
		for tag, id := range tagsList {
			repoData.ImgList[id].Tag = tag
		}
	} else {
		// Otherwise, check that the tag exists and use only that one
		id, exists := tagsList[askedTag]
		if !exists {
			return fmt.Errorf("Tag %s not found in repository %s", askedTag, localName)
		}
		repoData.ImgList[id].Tag = askedTag
	}

	errors := make(chan error)
	for _, image := range repoData.ImgList {
		downloadImage := func(img *registry.ImgData) {
			if askedTag != "" && img.Tag != askedTag {
				utils.Debugf("(%s) does not match %s (id: %s), skipping", img.Tag, askedTag, img.ID)
				if parallel {
					errors <- nil
				}
				return
			}

			if img.Tag == "" {
				utils.Debugf("Image (id: %s) present in this repository but untagged, skipping", img.ID)
				if parallel {
					errors <- nil
				}
				return
			}

			// ensure no two downloads of the same image happen at the same time
			if err := srv.poolAdd("pull", "img:"+img.ID); err != nil {
				utils.Errorf("Image (id: %s) pull is already running, skipping: %v", img.ID, err)
				if parallel {
					errors <- nil
				}
				return
			}
			defer srv.poolRemove("pull", "img:"+img.ID)

			out.Write(sf.FormatProgress(utils.TruncateID(img.ID), "Pulling", fmt.Sprintf("image (%s) from %s", img.Tag, localName)))
			success := false
			var lastErr error
			for _, ep := range repoData.Endpoints {
				out.Write(sf.FormatProgress(utils.TruncateID(img.ID), "Pulling", fmt.Sprintf("image (%s) from %s, endpoint: %s", img.Tag, localName, ep)))
				if err := srv.pullImage(r, out, img.ID, ep, repoData.Tokens, sf); err != nil {
					// Its not ideal that only the last error  is returned, it would be better to concatenate the errors.
					// As the error is also given to the output stream the user will see the error.
					lastErr = err
					out.Write(sf.FormatProgress(utils.TruncateID(img.ID), "Error pulling", fmt.Sprintf("image (%s) from %s, endpoint: %s, %s", img.Tag, localName, ep, err)))
					continue
				}
				success = true
				break
			}
			if !success {
				out.Write(sf.FormatProgress(utils.TruncateID(img.ID), "Error pulling", fmt.Sprintf("image (%s) from %s, %s", img.Tag, localName, lastErr)))
				if parallel {
					errors <- fmt.Errorf("Could not find repository on any of the indexed registries.")
					return
				}
			}
			out.Write(sf.FormatProgress(utils.TruncateID(img.ID), "Download", "complete"))

			if parallel {
				errors <- nil
			}
		}

		if parallel {
			go downloadImage(image)
		} else {
			downloadImage(image)
		}
	}
	if parallel {
		var lastError error
		for i := 0; i < len(repoData.ImgList); i++ {
			if err := <-errors; err != nil {
				lastError = err
			}
		}
		if lastError != nil {
			return lastError
		}

	}
	for tag, id := range tagsList {
		if askedTag != "" && tag != askedTag {
			continue
		}
		if err := srv.runtime.repositories.Set(localName, tag, id, true); err != nil {
			return err
		}
	}
	if err := srv.runtime.repositories.Save(); err != nil {
		return err
	}

	return nil
}

func (srv *Server) poolAdd(kind, key string) error {
	srv.Lock()
	defer srv.Unlock()

	if _, exists := srv.pullingPool[key]; exists {
		return fmt.Errorf("pull %s is already in progress", key)
	}
	if _, exists := srv.pushingPool[key]; exists {
		return fmt.Errorf("push %s is already in progress", key)
	}

	switch kind {
	case "pull":
		srv.pullingPool[key] = struct{}{}
		break
	case "push":
		srv.pushingPool[key] = struct{}{}
		break
	default:
		return fmt.Errorf("Unknown pool type")
	}
	return nil
}

func (srv *Server) poolRemove(kind, key string) error {
	switch kind {
	case "pull":
		delete(srv.pullingPool, key)
		break
	case "push":
		delete(srv.pushingPool, key)
		break
	default:
		return fmt.Errorf("Unknown pool type")
	}
	return nil
}

func (srv *Server) ImagePull(localName string, tag string, out io.Writer, sf *utils.StreamFormatter, authConfig *auth.AuthConfig, metaHeaders map[string][]string, parallel bool) error {
	r, err := registry.NewRegistry(srv.runtime.config.Root, authConfig, srv.HTTPRequestFactory(metaHeaders))
	if err != nil {
		return err
	}
	if err := srv.poolAdd("pull", localName+":"+tag); err != nil {
		return err
	}
	defer srv.poolRemove("pull", localName+":"+tag)

	// Resolve the Repository name from fqn to endpoint + name
	endpoint, remoteName, err := registry.ResolveRepositoryName(localName)
	if err != nil {
		return err
	}

	if endpoint == auth.IndexServerAddress() {
		// If pull "index.docker.io/foo/bar", it's stored locally under "foo/bar"
		localName = remoteName
	}

	out = utils.NewWriteFlusher(out)
	err = srv.pullRepository(r, out, localName, remoteName, tag, endpoint, sf, parallel)
	if err == registry.ErrLoginRequired {
		return err
	}
	if err != nil {
		if err := srv.pullImage(r, out, remoteName, endpoint, nil, sf); err != nil {
			return err
		}
		return nil
	}

	return nil
}

// Retrieve the all the images to be uploaded in the correct order
// Note: we can't use a map as it is not ordered
func (srv *Server) getImageList(localRepo map[string]string) ([][]*registry.ImgData, error) {
	imgList := map[string]*registry.ImgData{}
	depGraph := utils.NewDependencyGraph()

	for tag, id := range localRepo {
		img, err := srv.runtime.graph.Get(id)
		if err != nil {
			return nil, err
		}
		depGraph.NewNode(img.ID)
		img.WalkHistory(func(current *Image) error {
			imgList[current.ID] = &registry.ImgData{
				ID:  current.ID,
				Tag: tag,
			}
			parent, err := current.GetParent()
			if err != nil {
				return err
			}
			if parent == nil {
				return nil
			}
			depGraph.NewNode(parent.ID)
			depGraph.AddDependency(current.ID, parent.ID)
			return nil
		})
	}

	traversalMap, err := depGraph.GenerateTraversalMap()
	if err != nil {
		return nil, err
	}

	utils.Debugf("Traversal map: %v", traversalMap)
	result := [][]*registry.ImgData{}
	for _, round := range traversalMap {
		dataRound := []*registry.ImgData{}
		for _, imgID := range round {
			dataRound = append(dataRound, imgList[imgID])
		}
		result = append(result, dataRound)
	}
	return result, nil
}

func flatten(slc [][]*registry.ImgData) []*registry.ImgData {
	result := []*registry.ImgData{}
	for _, x := range slc {
		result = append(result, x...)
	}
	return result
}

func (srv *Server) pushRepository(r *registry.Registry, out io.Writer, localName, remoteName string, localRepo map[string]string, indexEp string, sf *utils.StreamFormatter) error {
	out = utils.NewWriteFlusher(out)
	imgList, err := srv.getImageList(localRepo)
	if err != nil {
		return err
	}
	flattenedImgList := flatten(imgList)
	out.Write(sf.FormatStatus("", "Sending image list"))

	var repoData *registry.RepositoryData
	repoData, err = r.PushImageJSONIndex(indexEp, remoteName, flattenedImgList, false, nil)
	if err != nil {
		return err
	}

	for _, ep := range repoData.Endpoints {
		out.Write(sf.FormatStatus("", "Pushing repository %s (%d tags)", localName, len(localRepo)))
		// This section can not be parallelized (each round depends on the previous one)
		for _, round := range imgList {
			// FIXME: This section can be parallelized
			for _, elem := range round {
				var pushTags func() error
				pushTags = func() error {
					out.Write(sf.FormatStatus("", "Pushing tags for rev [%s] on {%s}", elem.ID, ep+"repositories/"+remoteName+"/tags/"+elem.Tag))
					if err := r.PushRegistryTag(remoteName, elem.ID, elem.Tag, ep, repoData.Tokens); err != nil {
						return err
					}
					return nil
				}
				if _, exists := repoData.ImgList[elem.ID]; exists {
					if err := pushTags(); err != nil {
						return err
					}
					out.Write(sf.FormatStatus("", "Image %s already pushed, skipping", elem.ID))
					continue
				} else if r.LookupRemoteImage(elem.ID, ep, repoData.Tokens) {
					if err := pushTags(); err != nil {
						return err
					}
					out.Write(sf.FormatStatus("", "Image %s already pushed, skipping", elem.ID))
					continue
				}
				checksum, err := srv.pushImage(r, out, remoteName, elem.ID, ep, repoData.Tokens, sf)
				if err != nil {
					// FIXME: Continue on error?
					return err
				}
				elem.Checksum = checksum

				if err := pushTags(); err != nil {
					return err
				}
			}
		}
	}

	if _, err := r.PushImageJSONIndex(indexEp, remoteName, flattenedImgList, true, repoData.Endpoints); err != nil {
		return err
	}

	return nil
}

func (srv *Server) pushImage(r *registry.Registry, out io.Writer, remote, imgID, ep string, token []string, sf *utils.StreamFormatter) (checksum string, err error) {
	out = utils.NewWriteFlusher(out)
	jsonRaw, err := ioutil.ReadFile(path.Join(srv.runtime.graph.Root, imgID, "json"))
	if err != nil {
		return "", fmt.Errorf("Cannot retrieve the path for {%s}: %s", imgID, err)
	}
	out.Write(sf.FormatStatus("", "Pushing %s", imgID))

	imgData := &registry.ImgData{
		ID: imgID,
	}

	// Send the json
	if err := r.PushImageJSONRegistry(imgData, jsonRaw, ep, token); err != nil {
		if err == registry.ErrAlreadyExists {
			out.Write(sf.FormatStatus("", "Image %s already pushed, skipping", imgData.ID))
			return "", nil
		}
		return "", err
	}

	layerData, err := srv.runtime.graph.TempLayerArchive(imgID, archive.Uncompressed, sf, out)
	if err != nil {
		return "", fmt.Errorf("Failed to generate layer archive: %s", err)
	}
	defer os.RemoveAll(layerData.Name())

	// Send the layer
	checksum, err = r.PushImageLayerRegistry(imgData.ID, utils.ProgressReader(layerData, int(layerData.Size), out, sf.FormatProgress("", "Pushing", "%8v/%v (%v)"), sf, false), ep, token, jsonRaw)
	if err != nil {
		return "", err
	}
	imgData.Checksum = checksum

	out.Write(sf.FormatStatus("", ""))

	// Send the checksum
	if err := r.PushImageChecksumRegistry(imgData, ep, token); err != nil {
		return "", err
	}

	return imgData.Checksum, nil
}

// FIXME: Allow to interrupt current push when new push of same image is done.
func (srv *Server) ImagePush(localName string, out io.Writer, sf *utils.StreamFormatter, authConfig *auth.AuthConfig, metaHeaders map[string][]string) error {
	if err := srv.poolAdd("push", localName); err != nil {
		return err
	}
	defer srv.poolRemove("push", localName)

	// Resolve the Repository name from fqn to endpoint + name
	endpoint, remoteName, err := registry.ResolveRepositoryName(localName)
	if err != nil {
		return err
	}

	out = utils.NewWriteFlusher(out)
	img, err := srv.runtime.graph.Get(localName)
	r, err2 := registry.NewRegistry(srv.runtime.config.Root, authConfig, srv.HTTPRequestFactory(metaHeaders))
	if err2 != nil {
		return err2
	}

	if err != nil {
		reposLen := len(srv.runtime.repositories.Repositories[localName])
		out.Write(sf.FormatStatus("", "The push refers to a repository [%s] (len: %d)", localName, reposLen))
		// If it fails, try to get the repository
		if localRepo, exists := srv.runtime.repositories.Repositories[localName]; exists {
			if err := srv.pushRepository(r, out, localName, remoteName, localRepo, endpoint, sf); err != nil {
				return err
			}
			return nil
		}
		return err
	}

	var token []string
	out.Write(sf.FormatStatus("", "The push refers to an image: [%s]", localName))
	if _, err := srv.pushImage(r, out, remoteName, img.ID, endpoint, token, sf); err != nil {
		return err
	}
	return nil
}

func (srv *Server) ImageImport(src, repo, tag string, in io.Reader, out io.Writer, sf *utils.StreamFormatter) error {
	var archive io.Reader
	var resp *http.Response

	if src == "-" {
		archive = in
	} else {
		u, err := url.Parse(src)
		if err != nil {
			return err
		}
		if u.Scheme == "" {
			u.Scheme = "http"
			u.Host = src
			u.Path = ""
		}
		out.Write(sf.FormatStatus("", "Downloading from %s", u))
		// Download with curl (pretty progress bar)
		// If curl is not available, fallback to http.Get()
		resp, err = utils.Download(u.String(), out)
		if err != nil {
			return err
		}
		archive = utils.ProgressReader(resp.Body, int(resp.ContentLength), out, sf.FormatProgress("", "Importing", "%8v/%v (%v)"), sf, true)
	}
	img, err := srv.runtime.graph.Create(archive, nil, "Imported from "+src, "", nil)
	if err != nil {
		return err
	}
	// Optionally register the image at REPO/TAG
	if repo != "" {
		if err := srv.runtime.repositories.Set(repo, tag, img.ID, true); err != nil {
			return err
		}
	}
	out.Write(sf.FormatStatus("", img.ID))
	return nil
}

func (srv *Server) ContainerCreate(job *engine.Job) string {
	var name string
	if len(job.Args) == 1 {
		name = job.Args[0]
	} else if len(job.Args) > 1 {
		return fmt.Sprintf("Usage: %s ", job.Name)
	}
	var config Config
	if err := job.ExportEnv(&config); err != nil {
		return err.Error()
	}
	if config.Memory != 0 && config.Memory < 524288 {
		return "Minimum memory limit allowed is 512k"
	}
	if config.Memory > 0 && !srv.runtime.capabilities.MemoryLimit {
		config.Memory = 0
	}
	if config.Memory > 0 && !srv.runtime.capabilities.SwapLimit {
		config.MemorySwap = -1
	}
	container, buildWarnings, err := srv.runtime.Create(&config, name)
	if err != nil {
		if srv.runtime.graph.IsNotExist(err) {
			_, tag := utils.ParseRepositoryTag(config.Image)
			if tag == "" {
				tag = DEFAULTTAG
			}
			return fmt.Sprintf("No such image: %s (tag: %s)", config.Image, tag)
		}
		return err.Error()
	}
	srv.LogEvent("create", container.ID, srv.runtime.repositories.ImageName(container.Image))
	// FIXME: this is necessary because runtime.Create might return a nil container
	// with a non-nil error. This should not happen! Once it's fixed we
	// can remove this workaround.
	if container != nil {
		job.Printf("%s\n", container.ID)
	}
	for _, warning := range buildWarnings {
		job.Errorf("%s\n", warning)
	}
	return "0"
}

func (srv *Server) ContainerRestart(name string, t int) error {
	if container := srv.runtime.Get(name); container != nil {
		if err := container.Restart(t); err != nil {
			return fmt.Errorf("Cannot restart container %s: %s", name, err)
		}
		srv.LogEvent("restart", container.ID, srv.runtime.repositories.ImageName(container.Image))
	} else {
		return fmt.Errorf("No such container: %s", name)
	}
	return nil
}

func (srv *Server) ContainerDestroy(name string, removeVolume, removeLink bool) error {
	container := srv.runtime.Get(name)

	if removeLink {
		if container == nil {
			return fmt.Errorf("No such link: %s", name)
		}
		name, err := srv.runtime.getFullName(name)
		if err != nil {
			return err
		}
		parent, n := path.Split(name)
		if parent == "/" {
			return fmt.Errorf("Conflict, cannot remove the default name of the container")
		}
		pe := srv.runtime.containerGraph.Get(parent)
		if pe == nil {
			return fmt.Errorf("Cannot get parent %s for name %s", parent, name)
		}
		parentContainer := srv.runtime.Get(pe.ID())

		if parentContainer != nil && parentContainer.activeLinks != nil {
			if link, exists := parentContainer.activeLinks[n]; exists {
				link.Disable()
			} else {
				utils.Debugf("Could not find active link for %s", name)
			}
		}

		if err := srv.runtime.containerGraph.Delete(name); err != nil {
			return err
		}
		return nil
	}

	if container != nil {
		if container.State.Running {
			return fmt.Errorf("Impossible to remove a running container, please stop it first")
		}
		volumes := make(map[string]struct{})
		// Store all the deleted containers volumes
		for _, volumeId := range container.Volumes {
			volumeId = strings.TrimRight(volumeId, "/layer")
			volumeId = filepath.Base(volumeId)
			volumes[volumeId] = struct{}{}
		}
		if err := srv.runtime.Destroy(container); err != nil {
			return fmt.Errorf("Cannot destroy container %s: %s", name, err)
		}
		srv.LogEvent("destroy", container.ID, srv.runtime.repositories.ImageName(container.Image))

		if removeVolume {
			// Retrieve all volumes from all remaining containers
			usedVolumes := make(map[string]*Container)
			for _, container := range srv.runtime.List() {
				for _, containerVolumeId := range container.Volumes {
					usedVolumes[containerVolumeId] = container
				}
			}

			for volumeId := range volumes {
				// If the requested volu
				if c, exists := usedVolumes[volumeId]; exists {
					log.Printf("The volume %s is used by the container %s. Impossible to remove it. Skipping.\n", volumeId, c.ID)
					continue
				}
				if err := srv.runtime.volumes.Delete(volumeId); err != nil {
					return err
				}
			}
		}
	} else {
		return fmt.Errorf("No such container: %s", name)
	}
	return nil
}

var ErrImageReferenced = errors.New("Image referenced by a repository")

func (srv *Server) deleteImageAndChildren(id string, imgs *[]APIRmi) error {
	// If the image is referenced by a repo, do not delete
	if len(srv.runtime.repositories.ByID()[id]) != 0 {
		return ErrImageReferenced
	}
	// If the image is not referenced but has children, go recursive
	referenced := false
	byParents, err := srv.runtime.graph.ByParent()
	if err != nil {
		return err
	}
	for _, img := range byParents[id] {
		if err := srv.deleteImageAndChildren(img.ID, imgs); err != nil {
			if err != ErrImageReferenced {
				return err
			}
			referenced = true
		}
	}
	if referenced {
		return ErrImageReferenced
	}

	// If the image is not referenced and has no children, remove it
	byParents, err = srv.runtime.graph.ByParent()
	if err != nil {
		return err
	}
	if len(byParents[id]) == 0 {
		if err := srv.runtime.repositories.DeleteAll(id); err != nil {
			return err
		}
		err := srv.runtime.graph.Delete(id)
		if err != nil {
			return err
		}
		*imgs = append(*imgs, APIRmi{Deleted: utils.TruncateID(id)})
		srv.LogEvent("delete", utils.TruncateID(id), "")
		return nil
	}
	return nil
}

func (srv *Server) deleteImageParents(img *Image, imgs *[]APIRmi) error {
	if img.Parent != "" {
		parent, err := srv.runtime.graph.Get(img.Parent)
		if err != nil {
			return err
		}
		// Remove all children images
		if err := srv.deleteImageAndChildren(img.Parent, imgs); err != nil {
			return err
		}
		return srv.deleteImageParents(parent, imgs)
	}
	return nil
}

func (srv *Server) deleteImage(img *Image, repoName, tag string) ([]APIRmi, error) {
	imgs := []APIRmi{}
	tags := []string{}

	//If delete by id, see if the id belong only to one repository
	if repoName == "" {
		for _, repoAndTag := range srv.runtime.repositories.ByID()[img.ID] {
			parsedRepo, parsedTag := utils.ParseRepositoryTag(repoAndTag)
			if repoName == "" || repoName == parsedRepo {
				repoName = parsedRepo
				if parsedTag != "" {
					tags = append(tags, parsedTag)
				}
			} else if repoName != parsedRepo {
				// the id belongs to multiple repos, like base:latest and user:test,
				// in that case return conflict
				return imgs, nil
			}
		}
	} else {
		tags = append(tags, tag)
	}
	//Untag the current image
	for _, tag := range tags {
		tagDeleted, err := srv.runtime.repositories.Delete(repoName, tag)
		if err != nil {
			return nil, err
		}
		if tagDeleted {
			imgs = append(imgs, APIRmi{Untagged: img.ID})
			srv.LogEvent("untag", img.ID, "")
		}
	}
	if len(srv.runtime.repositories.ByID()[img.ID]) == 0 {
		if err := srv.deleteImageAndChildren(img.ID, &imgs); err != nil {
			if err != ErrImageReferenced {
				return imgs, err
			}
		} else if err := srv.deleteImageParents(img, &imgs); err != nil {
			if err != ErrImageReferenced {
				return imgs, err
			}
		}
	}
	return imgs, nil
}

func (srv *Server) ImageDelete(name string, autoPrune bool) ([]APIRmi, error) {
	img, err := srv.runtime.repositories.LookupImage(name)
	if err != nil {
		return nil, fmt.Errorf("No such image: %s", name)
	}
	if !autoPrune {
		if err := srv.runtime.graph.Delete(img.ID); err != nil {
			return nil, fmt.Errorf("Cannot delete image %s: %s", name, err)
		}
		return nil, nil
	}

	// Prevent deletion if image is used by a running container
	for _, container := range srv.runtime.List() {
		if container.State.Running {
			parent, err := srv.runtime.repositories.LookupImage(container.Image)
			if err != nil {
				return nil, err
			}

			if err := parent.WalkHistory(func(p *Image) error {
				if img.ID == p.ID {
					return fmt.Errorf("Conflict, cannot delete %s because the running container %s is using it", name, container.ID)
				}
				return nil
			}); err != nil {
				return nil, err
			}
		}
	}

	if strings.Contains(img.ID, name) {
		//delete via ID
		return srv.deleteImage(img, "", "")
	}
	name, tag := utils.ParseRepositoryTag(name)
	return srv.deleteImage(img, name, tag)
}

func (srv *Server) ImageGetCached(imgID string, config *Config) (*Image, error) {

	// Retrieve all images
	images, err := srv.runtime.graph.Map()
	if err != nil {
		return nil, err
	}

	// Store the tree in a map of map (map[parentId][childId])
	imageMap := make(map[string]map[string]struct{})
	for _, img := range images {
		if _, exists := imageMap[img.Parent]; !exists {
			imageMap[img.Parent] = make(map[string]struct{})
		}
		imageMap[img.Parent][img.ID] = struct{}{}
	}

	// Loop on the children of the given image and check the config
	for elem := range imageMap[imgID] {
		img, err := srv.runtime.graph.Get(elem)
		if err != nil {
			return nil, err
		}
		if CompareConfig(&img.ContainerConfig, config) {
			return img, nil
		}
	}
	return nil, nil
}

func (srv *Server) RegisterLinks(name string, hostConfig *HostConfig) error {
	runtime := srv.runtime
	container := runtime.Get(name)
	if container == nil {
		return fmt.Errorf("No such container: %s", name)
	}

	if hostConfig != nil && hostConfig.Links != nil {
		for _, l := range hostConfig.Links {
			parts, err := parseLink(l)
			if err != nil {
				return err
			}
			child, err := srv.runtime.GetByName(parts["name"])
			if err != nil {
				return err
			}
			if child == nil {
				return fmt.Errorf("Could not get container for %s", parts["name"])
			}
			if err := runtime.RegisterLink(container, child, parts["alias"]); err != nil {
				return err
			}
		}

		// After we load all the links into the runtime
		// set them to nil on the hostconfig
		hostConfig.Links = nil
		if err := container.writeHostConfig(); err != nil {
			return err
		}
	}
	return nil
}

func (srv *Server) ContainerStart(job *engine.Job) string {
	if len(job.Args) < 1 {
		return fmt.Sprintf("Usage: %s container_id", job.Name)
	}
	name := job.Args[0]
	runtime := srv.runtime
	container := runtime.Get(name)

	if container == nil {
		return fmt.Sprintf("No such container: %s", name)
	}
	// If no environment was set, then no hostconfig was passed.
	if len(job.Environ()) > 0 {
		var hostConfig HostConfig
		if err := job.ExportEnv(&hostConfig); err != nil {
			return err.Error()
		}
		// Validate the HostConfig binds. Make sure that:
		// 1) the source of a bind mount isn't /
		//         The bind mount "/:/foo" isn't allowed.
		// 2) Check that the source exists
		//        The source to be bind mounted must exist.
		for _, bind := range hostConfig.Binds {
			splitBind := strings.Split(bind, ":")
			source := splitBind[0]

			// refuse to bind mount "/" to the container
			if source == "/" {
				return fmt.Sprintf("Invalid bind mount '%s' : source can't be '/'", bind)
			}

			// ensure the source exists on the host
			_, err := os.Stat(source)
			if err != nil && os.IsNotExist(err) {
				return fmt.Sprintf("Invalid bind mount '%s' : source doesn't exist", bind)
			}
		}
		// Register any links from the host config before starting the container
		// FIXME: we could just pass the container here, no need to lookup by name again.
		if err := srv.RegisterLinks(name, &hostConfig); err != nil {
			return err.Error()
		}
		container.hostConfig = &hostConfig
		container.ToDisk()
	}
	if err := container.Start(); err != nil {
		return fmt.Sprintf("Cannot start container %s: %s", name, err)
	}
	srv.LogEvent("start", container.ID, runtime.repositories.ImageName(container.Image))

	return "0"
}

func (srv *Server) ContainerStop(name string, t int) error {
	if container := srv.runtime.Get(name); container != nil {
		if err := container.Stop(t); err != nil {
			return fmt.Errorf("Cannot stop container %s: %s", name, err)
		}
		srv.LogEvent("stop", container.ID, srv.runtime.repositories.ImageName(container.Image))
	} else {
		return fmt.Errorf("No such container: %s", name)
	}
	return nil
}

func (srv *Server) ContainerWait(name string) (int, error) {
	if container := srv.runtime.Get(name); container != nil {
		return container.Wait(), nil
	}
	return 0, fmt.Errorf("No such container: %s", name)
}

func (srv *Server) ContainerResize(name string, h, w int) error {
	if container := srv.runtime.Get(name); container != nil {
		return container.Resize(h, w)
	}
	return fmt.Errorf("No such container: %s", name)
}

func (srv *Server) ContainerAttach(name string, logs, stream, stdin, stdout, stderr bool, inStream io.ReadCloser, outStream, errStream io.Writer) error {
	container := srv.runtime.Get(name)
	if container == nil {
		return fmt.Errorf("No such container: %s", name)
	}

	//logs
	if logs {
		cLog, err := container.ReadLog("json")
		if err != nil && os.IsNotExist(err) {
			// Legacy logs
			utils.Errorf("Old logs format")
			if stdout {
				cLog, err := container.ReadLog("stdout")
				if err != nil {
					utils.Errorf("Error reading logs (stdout): %s", err)
				} else if _, err := io.Copy(outStream, cLog); err != nil {
					utils.Errorf("Error streaming logs (stdout): %s", err)
				}
			}
			if stderr {
				cLog, err := container.ReadLog("stderr")
				if err != nil {
					utils.Errorf("Error reading logs (stderr): %s", err)
				} else if _, err := io.Copy(errStream, cLog); err != nil {
					utils.Errorf("Error streaming logs (stderr): %s", err)
				}
			}
		} else if err != nil {
			utils.Errorf("Error reading logs (json): %s", err)
		} else {
			dec := json.NewDecoder(cLog)
			for {
				l := &utils.JSONLog{}

				if err := dec.Decode(l); err == io.EOF {
					break
				} else if err != nil {
					utils.Errorf("Error streaming logs: %s", err)
					break
				}
				if l.Stream == "stdout" && stdout {
					fmt.Fprintf(outStream, "%s", l.Log)
				}
				if l.Stream == "stderr" && stderr {
					fmt.Fprintf(errStream, "%s", l.Log)
				}
			}
		}
	}

	//stream
	if stream {
		if container.State.Ghost {
			return fmt.Errorf("Impossible to attach to a ghost container")
		}

		var (
			cStdin           io.ReadCloser
			cStdout, cStderr io.Writer
			cStdinCloser     io.Closer
		)

		if stdin {
			r, w := io.Pipe()
			go func() {
				defer w.Close()
				defer utils.Debugf("Closing buffered stdin pipe")
				io.Copy(w, inStream)
			}()
			cStdin = r
			cStdinCloser = inStream
		}
		if stdout {
			cStdout = outStream
		}
		if stderr {
			cStderr = errStream
		}

		<-container.Attach(cStdin, cStdinCloser, cStdout, cStderr)

		// If we are in stdinonce mode, wait for the process to end
		// otherwise, simply return
		if container.Config.StdinOnce && !container.Config.Tty {
			container.Wait()
		}
	}
	return nil
}

func (srv *Server) ContainerInspect(name string) (*Container, error) {
	if container := srv.runtime.Get(name); container != nil {
		return container, nil
	}
	return nil, fmt.Errorf("No such container: %s", name)
}

func (srv *Server) ImageInspect(name string) (*Image, error) {
	if image, err := srv.runtime.repositories.LookupImage(name); err == nil && image != nil {
		return image, nil
	}
	return nil, fmt.Errorf("No such image: %s", name)
}

func (srv *Server) ContainerCopy(name string, resource string, out io.Writer) error {
	if container := srv.runtime.Get(name); container != nil {

		data, err := container.Copy(resource)
		if err != nil {
			return err
		}

		if _, err := io.Copy(out, data); err != nil {
			return err
		}
		return nil
	}
	return fmt.Errorf("No such container: %s", name)

}

func NewServer(eng *engine.Engine, config *DaemonConfig) (*Server, error) {
	runtime, err := NewRuntime(config)
	if err != nil {
		return nil, err
	}
	srv := &Server{
		Eng:         eng,
		runtime:     runtime,
		pullingPool: make(map[string]struct{}),
		pushingPool: make(map[string]struct{}),
		events:      make([]utils.JSONMessage, 0, 64), //only keeps the 64 last events
		listeners:   make(map[string]chan utils.JSONMessage),
		reqFactory:  nil,
	}
	runtime.srv = srv
	return srv, nil
}

func (srv *Server) HTTPRequestFactory(metaHeaders map[string][]string) *utils.HTTPRequestFactory {
	if srv.reqFactory == nil {
		ud := utils.NewHTTPUserAgentDecorator(srv.versionInfos()...)
		md := &utils.HTTPMetaHeadersDecorator{
			Headers: metaHeaders,
		}
		factory := utils.NewHTTPRequestFactory(ud, md)
		srv.reqFactory = factory
	}
	return srv.reqFactory
}

func (srv *Server) LogEvent(action, id, from string) *utils.JSONMessage {
	now := time.Now().Unix()
	jm := utils.JSONMessage{Status: action, ID: id, From: from, Time: now}
	srv.events = append(srv.events, jm)
	for _, c := range srv.listeners {
		select { // non blocking channel
		case c <- jm:
		default:
		}
	}
	return &jm
}

type Server struct {
	sync.Mutex
	runtime     *Runtime
	pullingPool map[string]struct{}
	pushingPool map[string]struct{}
	events      []utils.JSONMessage
	listeners   map[string]chan utils.JSONMessage
	reqFactory  *utils.HTTPRequestFactory
	Eng         *engine.Engine
}<|MERGE_RESOLUTION|>--- conflicted
+++ resolved
@@ -316,7 +316,7 @@
 	if err := os.Mkdir(repoDir, os.ModeDir); err != nil {
 		return err
 	}
-	if err := archive.Untar(repoFile, repoDir); err != nil {
+	if err := archive.Untar(repoFile, repoDir, nil); err != nil {
 		return err
 	}
 	repositoriesJson, err := ioutil.ReadFile(path.Join(tmpImageDir, "repo", "repositories"))
@@ -653,7 +653,7 @@
 	out := []APIContainers{}
 
 	names := map[string][]string{}
-	srv.runtime.containerGraph.Walk("/", func(p string, e *gograph.Entity) error {
+	srv.runtime.containerGraph.Walk("/", func(p string, e *graphdb.Entity) error {
 		names[e.ID()] = append(names[e.ID()], p)
 		return nil
 	}, -1)
@@ -688,16 +688,6 @@
 	c := APIContainers{
 		ID: container.ID,
 	}
-<<<<<<< HEAD
-	names := []string{}
-	runtime.containerGraph.Walk("/", func(p string, e *graphdb.Entity) error {
-		if e.ID() == container.ID {
-			names = append(names, p)
-		}
-		return nil
-	}, -1)
-=======
->>>>>>> b4f7078a
 	c.Names = names
 	c.Image = runtime.repositories.ImageName(container.Image)
 	c.Command = fmt.Sprintf("%s %s", container.Path, strings.Join(container.Args, " "))
